--- conflicted
+++ resolved
@@ -146,14 +146,6 @@
                     )
                     .collect(),
                 Applicability::MachineApplicable,
-<<<<<<< HEAD
-                std::iter::once((span, self.good_method_name.into())).chain(
-                    suggs
-                        .into_iter()
-                        .map(|(span1, span2)| (span1, snippet(cx, span2, "_").into())),
-                ),
-=======
->>>>>>> b1e87922
             );
         });
         true

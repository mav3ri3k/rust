--- conflicted
+++ resolved
@@ -8,23 +8,15 @@
 // option. This file may not be copied, modified, or distributed
 // except according to those terms.
 
-<<<<<<< HEAD
-use syntax::ast::{self, TokenTree};
-=======
-use syntax::ast::{self};
-use syntax::codemap::Span;
->>>>>>> d59accfb
+use syntax::ast;
 use syntax::ext::base::*;
 use syntax::ext::base;
 use syntax::feature_gate;
 use syntax::parse::token;
 use syntax::parse::token::str_to_ident;
 use syntax::ptr::P;
-<<<<<<< HEAD
 use syntax_pos::Span;
-=======
 use syntax::tokenstream::TokenTree;
->>>>>>> d59accfb
 
 pub fn expand_syntax_ext<'cx>(cx: &'cx mut ExtCtxt, sp: Span, tts: &[TokenTree])
                               -> Box<base::MacResult+'cx> {

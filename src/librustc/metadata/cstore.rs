--- conflicted
+++ resolved
@@ -204,8 +204,7 @@
         debug!("  hash[{}]: {}", x.name, x.hash);
     }
 
-<<<<<<< HEAD
-    sorted.map(|ch| ch.hash)
+    result.map(|ch| ch.hash)
 }
 
 impl crate_metadata {
@@ -219,7 +218,4 @@
             MetadataArchive(ref ar) => ar.as_slice(),
         }
     }
-=======
-    result.map(|ch| ch.hash)
->>>>>>> 645fff4b
 }
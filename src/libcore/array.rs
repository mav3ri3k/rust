// Copyright 2014 The Rust Project Developers. See the COPYRIGHT
// file at the top-level directory of this distribution and at
// http://rust-lang.org/COPYRIGHT.
//
// Licensed under the Apache License, Version 2.0 <LICENSE-APACHE or
// http://www.apache.org/licenses/LICENSE-2.0> or the MIT license
// <LICENSE-MIT or http://opensource.org/licenses/MIT>, at your
// option. This file may not be copied, modified, or distributed
// except according to those terms.

//! Implementations of things like `Eq` for fixed-length arrays
//! up to a certain length. Eventually we should able to generalize
//! to all lengths.

#![experimental] // not yet reviewed

use clone::Clone;
use cmp::{PartialEq, Eq, PartialOrd, Ord, Ordering};
use fmt;
<<<<<<< HEAD
use kinds::Copy;
use ops::{Deref, FullRange, Index};
=======
use marker::Copy;
use ops::Deref;
>>>>>>> 9f07d055
use option::Option;

// macro for implementing n-ary tuple functions and operations
macro_rules! array_impls {
    ($($N:expr)+) => {
        $(
            #[stable]
            impl<T:Copy> Clone for [T; $N] {
                fn clone(&self) -> [T; $N] {
                    *self
                }
            }

            #[unstable = "waiting for Show to stabilize"]
            impl<T:fmt::Show> fmt::Show for [T; $N] {
                fn fmt(&self, f: &mut fmt::Formatter) -> fmt::Result {
                    fmt::Show::fmt(&self.index(&FullRange), f)
                }
            }

            #[stable]
            impl<A, B> PartialEq<[B; $N]> for [A; $N] where A: PartialEq<B> {
                #[inline]
                fn eq(&self, other: &[B; $N]) -> bool {
                    self.index(&FullRange) == other.index(&FullRange)
                }
                #[inline]
                fn ne(&self, other: &[B; $N]) -> bool {
                    self.index(&FullRange) != other.index(&FullRange)
                }
            }

            #[stable]
            impl<'a, A, B, Rhs> PartialEq<Rhs> for [A; $N] where
                A: PartialEq<B>,
                Rhs: Deref<Target=[B]>,
            {
                #[inline(always)]
                fn eq(&self, other: &Rhs) -> bool {
                    PartialEq::eq(self.index(&FullRange), &**other)
                }
                #[inline(always)]
                fn ne(&self, other: &Rhs) -> bool {
                    PartialEq::ne(self.index(&FullRange), &**other)
                }
            }

            #[stable]
            impl<'a, A, B, Lhs> PartialEq<[B; $N]> for Lhs where
                A: PartialEq<B>,
                Lhs: Deref<Target=[A]>
            {
                #[inline(always)]
                fn eq(&self, other: &[B; $N]) -> bool {
                    PartialEq::eq(&**self, other.index(&FullRange))
                }
                #[inline(always)]
                fn ne(&self, other: &[B; $N]) -> bool {
                    PartialEq::ne(&**self, other.index(&FullRange))
                }
            }

            #[stable]
            impl<T:Eq> Eq for [T; $N] { }

            #[stable]
            impl<T:PartialOrd> PartialOrd for [T; $N] {
                #[inline]
                fn partial_cmp(&self, other: &[T; $N]) -> Option<Ordering> {
                    PartialOrd::partial_cmp(&self.index(&FullRange), &other.index(&FullRange))
                }
                #[inline]
                fn lt(&self, other: &[T; $N]) -> bool {
                    PartialOrd::lt(&self.index(&FullRange), &other.index(&FullRange))
                }
                #[inline]
                fn le(&self, other: &[T; $N]) -> bool {
                    PartialOrd::le(&self.index(&FullRange), &other.index(&FullRange))
                }
                #[inline]
                fn ge(&self, other: &[T; $N]) -> bool {
                    PartialOrd::ge(&self.index(&FullRange), &other.index(&FullRange))
                }
                #[inline]
                fn gt(&self, other: &[T; $N]) -> bool {
                    PartialOrd::gt(&self.index(&FullRange), &other.index(&FullRange))
                }
            }

            #[stable]
            impl<T:Ord> Ord for [T; $N] {
                #[inline]
                fn cmp(&self, other: &[T; $N]) -> Ordering {
                    Ord::cmp(&self.index(&FullRange), &other.index(&FullRange))
                }
            }
        )+
    }
}

array_impls! {
     0  1  2  3  4  5  6  7  8  9
    10 11 12 13 14 15 16 17 18 19
    20 21 22 23 24 25 26 27 28 29
    30 31 32
}<|MERGE_RESOLUTION|>--- conflicted
+++ resolved
@@ -17,13 +17,8 @@
 use clone::Clone;
 use cmp::{PartialEq, Eq, PartialOrd, Ord, Ordering};
 use fmt;
-<<<<<<< HEAD
-use kinds::Copy;
+use marker::Copy;
 use ops::{Deref, FullRange, Index};
-=======
-use marker::Copy;
-use ops::Deref;
->>>>>>> 9f07d055
 use option::Option;
 
 // macro for implementing n-ary tuple functions and operations

/*
Based off of the Ayu theme
Original by Dempfi (https://github.com/dempfi/ayu)
*/

:root {
	--main-background-color: #0f1419;
	--main-color: #c5c5c5;
	--settings-input-color: #ffb454;
	--sidebar-background-color: #14191f;
	--sidebar-background-color-hover: rgba(70, 70, 70, 0.33);
	--code-block-background-color: #191f26;
	--scrollbar-track-background-color: transparent;
	--scrollbar-thumb-background-color: #5c6773;
	--scrollbar-color: #5c6773 #24292f;
	--headings-border-bottom-color: #5c6773;
	--border-color: #5c6773;
	--button-background-color: #141920;
	--right-side-color: grey;
	--code-attribute-color: #999;
	--toggles-color: #999;
	--search-input-focused-border-color: #5c6773; /* Same as `--border-color`. */
	--copy-path-button-color: #fff;
	--copy-path-img-filter: invert(70%);
	--copy-path-img-hover-filter: invert(100%);
	--codeblock-error-hover-color: rgb(255, 0, 0);
	--codeblock-error-color: rgba(255, 0, 0, .5);
	--codeblock-ignore-hover-color: rgb(255, 142, 0);
	--codeblock-ignore-color: rgba(255, 142, 0, .6);
	--type-link-color: #ffa0a5;
	--trait-link-color: #39afd7;
	--assoc-item-link-color: #39afd7;
	--function-link-color: #fdd687;
	--macro-link-color: #a37acc;
	--keyword-link-color: #39afd7;
	--mod-link-color: #39afd7;
	--link-color: #39afd7;
<<<<<<< HEAD
=======
	--sidebar-link-color: #53b1db;
	--sidebar-current-link-background-color: transparent;
	--search-result-link-focus-background-color: #3c3c3c;
	--stab-background-color: #314559;
	--stab-code-color: #e6e1cf;
	--search-color: #fff;
	--code-highlight-kw-color: #ff7733;
	--code-highlight-kw-2-color: #ff7733;
	--code-highlight-lifetime-color: #ff7733;
	--code-highlight-prelude-color: #69f2df;
	--code-highlight-prelude-val-color: #ff7733;
	--code-highlight-number-color: #b8cc52;
	--code-highlight-string-color: #b8cc52;
	--code-highlight-literal-color: #ff7733;
	--code-highlight-attribute-color: #e6e1cf;
	--code-highlight-self-color: #36a3d9;
	--code-highlight-macro-color: #a37acc;
	--code-highlight-question-mark-color: #ff9011;
	--code-highlight-comment-color: #788797;
	--code-highlight-doc-comment-color: #a1ac88;
>>>>>>> b1ab3b73
}

.slider {
	background-color: #ccc;
}
.slider:before {
	background-color: white;
}
input:focus + .slider {
	box-shadow: 0 0 0 2px #0a84ff, 0 0 0 6px rgba(10, 132, 255, 0.3);
}

h1, h2, h3, h4 {
	color: white;
}
h1.fqn  a {
	color: #fff;
}
h4 {
	border: none;
}

.docblock code {
	color: #ffb454;
}
.code-header {
	color: #e6e1cf;
}
.docblock pre > code, pre > code {
	color: #e6e1cf;
}
.item-info code {
	color: #e6e1cf;
}
.docblock a > code {
	color: #39AFD7 !important;
}
pre, .rustdoc.source .example-wrap {
	color: #e6e1cf;
}

.rust-logo {
	filter: drop-shadow(1px 0 0px #fff)
		drop-shadow(0 1px 0 #fff)
		drop-shadow(-1px 0 0 #fff)
		drop-shadow(0 -1px 0 #fff);
}

.sidebar .current,
.sidebar a:hover {
	background-color: transparent;
	color: #ffb44c;
}

.sidebar-elems .location {
	color: #ff7733;
}

.line-numbers span { color: #5c6773; }
.line-numbers .line-highlighted {
	color: #708090;
	background-color: rgba(255, 236, 164, 0.06);
	padding-right: 4px;
	border-right: 1px solid #ffb44c;
}

.search-results a:hover {
	color: #fff !important;
	background-color: #3c3c3c;
}

.search-results a:focus {
	color: #fff !important;
	background-color: #3c3c3c;
}
.search-results a {
	color: #0096cf;
}
.search-results a div.desc {
	color: #c5c5c5;
}

.content .item-info::before { color: #ccc; }

<<<<<<< HEAD
.sidebar a { color: #53b1db; }
.sidebar a.current.type { color: #53b1db; }

pre.rust .comment { color: #788797; }
pre.rust .doccomment { color: #a1ac88; }

=======
>>>>>>> b1ab3b73
.sidebar h2 a,
.sidebar h3 a {
	color: white;
}
body.source .example-wrap pre.rust a {
	background: #333;
}

details.rustdoc-toggle > summary::before {
	filter: invert(100%);
}

#crate-search-div::after {
	/* match border-color; uses https://codepen.io/sosuke/pen/Pjoqqp */
	filter: invert(41%) sepia(12%) saturate(487%) hue-rotate(171deg) brightness(94%) contrast(94%);
}
#crate-search:hover, #crate-search:focus {
	border-color: #e0e0e0 !important;
}
#crate-search-div:hover::after, #crate-search-div:focus-within::after {
	filter: invert(98%) sepia(12%) saturate(81%) hue-rotate(343deg) brightness(113%) contrast(76%);
}

.search-input {
	color: #fff;
}

.module-item .stab,
.import-item .stab {
	color: #000;
}

.stab {
	color: #c5c5c5;
	background: #314559 !important;
}

.stab.portability > code {
	color: #e6e1cf;
	background: none;
}

.result-name .primitive > i, .result-name .keyword > i {
	color: #788797;
}

.line-numbers :target { background-color: transparent; }

<<<<<<< HEAD
/* Code highlighting */
pre.rust .number, pre.rust .string { color: #b8cc52; }
pre.rust .kw, pre.rust .kw-2, pre.rust .prelude-ty,
pre.rust .bool-val, pre.rust .prelude-val,
pre.rust .lifetime { color: #ff7733; }
pre.rust .macro, pre.rust .macro-nonterminal { color: #a37acc; }
pre.rust .question-mark {
	color: #ff9011;
}
pre.rust .self {
	color: #36a3d9;
	font-style: italic;
}
pre.rust .attribute {
	color: #e6e1cf;
}

.example-wrap > pre.line-number {
=======
pre.example-line-numbers {
>>>>>>> b1ab3b73
	color: #5c67736e;
	border: none;
}

a.test-arrow {
	font-size: 100%;
	color: #788797;
	border-radius: 4px;
	background-color: rgba(57, 175, 215, 0.09);
}

a.test-arrow:hover {
	background-color: rgba(57, 175, 215, 0.368);
	color: #c5c5c5;
}

:target {
	background: rgba(255, 236, 164, 0.06);
	border-right: 3px solid rgba(255, 180, 76, 0.85);
}

.search-failed a {
	color: #39AFD7;
}

.tooltip::after {
	background-color: #314559;
	color: #c5c5c5;
}

.tooltip::before {
	border-color: transparent #314559 transparent transparent;
}

.notable-traits-tooltiptext {
	background-color: #314559;
}

#titles > button.selected {
	background-color: #141920 !important;
	border-bottom: 1px solid #ffb44c !important;
	border-top: none;
}

#titles > button:not(.selected) {
	background-color: transparent !important;
	border: none;
}

#titles > button:hover {
	border-bottom: 1px solid rgba(242, 151, 24, 0.3);
}

#titles > button > div.count {
	color: #888;
}

/* rules that this theme does not need to set, here to satisfy the rule checker */
/* note that a lot of these are partially set in some way (meaning they are set
individually rather than as a group) */
/* FIXME: these rules should be at the bottom of the file but currently must be
above the `@media (max-width: 700px)` rules due to a bug in the css checker */
/* see https://github.com/rust-lang/rust/pull/71237#issuecomment-618170143 */
pre.rust .lifetime {}
pre.rust .kw {}
#titles > button:hover, #titles > button.selected {}
pre.rust .self, pre.rust .bool-val, pre.rust .prelude-val, pre.rust .attribute {}
pre.rust .kw-2, pre.rust .prelude-ty {}

.search-results a:focus span {}
a.result-trait:focus {}
a.result-traitalias:focus {}
a.result-mod:focus,
a.result-externcrate:focus {}
a.result-mod:focus {}
a.result-externcrate:focus {}
a.result-enum:focus {}
a.result-struct:focus {}
a.result-union:focus {}
a.result-fn:focus,
a.result-method:focus,
a.result-tymethod:focus {}
a.result-type:focus {}
a.result-associatedtype:focus {}
a.result-foreigntype:focus {}
a.result-attr:focus,
a.result-derive:focus,
a.result-macro:focus {}
a.result-constant:focus,
a.result-static:focus {}
a.result-primitive:focus {}
a.result-keyword:focus {}

.sidebar a.current.enum {}
.sidebar a.current.struct {}
.sidebar a.current.foreigntype {}
.sidebar a.current.attr,
.sidebar a.current.derive,
.sidebar a.current.macro {}
.sidebar a.current.union {}
.sidebar a.current.constant
.sidebar a.current.static {}
.sidebar a.current.primitive {}
.sidebar a.current.trait {}
.sidebar a.current.traitalias {}
.sidebar a.current.fn {}
.sidebar a.current.keyword {}

kbd {
	color: #c5c5c5;
	background-color: #314559;
	box-shadow: inset 0 -1px 0 #5c6773;
}

#settings-menu > a, #help-button > a {
	color: #fff;
}

#settings-menu > a img {
	filter: invert(100);
}

#settings-menu > a:hover, #settings-menu > a:focus,
#help-button > a:hover, #help-button > a:focus {
	border-color: #e0e0e0;
}

.search-results .result-name span.alias {
	color: #c5c5c5;
}
.search-results .result-name span.grey {
	color: #999;
}

#source-sidebar > .title {
	color: #fff;
}
#source-sidebar div.files > a:hover, details.dir-entry summary:hover,
#source-sidebar div.files > a:focus, details.dir-entry summary:focus {
	background-color: #14191f;
	color: #ffb44c;
}
#source-sidebar div.files > a.selected {
	background-color: #14191f;
	color: #ffb44c;
}

.scraped-example-list .scrape-help {
	border-color: #aaa;
	color: #eee;
}
.scraped-example-list .scrape-help:hover {
	border-color: white;
	color: white;
}
.scraped-example .example-wrap .rust span.highlight {
	background: rgb(91, 59, 1);
}
.scraped-example .example-wrap .rust span.highlight.focus {
	background: rgb(124, 75, 15);
}
.scraped-example:not(.expanded) .code-wrapper:before {
	background: linear-gradient(to bottom, rgba(15, 20, 25, 1), rgba(15, 20, 25, 0));
}
.scraped-example:not(.expanded) .code-wrapper:after {
	background: linear-gradient(to top, rgba(15, 20, 25, 1), rgba(15, 20, 25, 0));
}
.toggle-line-inner {
	background: #999;
}
.toggle-line:hover .toggle-line-inner {
	background: #c5c5c5;
}<|MERGE_RESOLUTION|>--- conflicted
+++ resolved
@@ -35,8 +35,6 @@
 	--keyword-link-color: #39afd7;
 	--mod-link-color: #39afd7;
 	--link-color: #39afd7;
-<<<<<<< HEAD
-=======
 	--sidebar-link-color: #53b1db;
 	--sidebar-current-link-background-color: transparent;
 	--search-result-link-focus-background-color: #3c3c3c;
@@ -57,7 +55,6 @@
 	--code-highlight-question-mark-color: #ff9011;
 	--code-highlight-comment-color: #788797;
 	--code-highlight-doc-comment-color: #a1ac88;
->>>>>>> b1ab3b73
 }
 
 .slider {
@@ -73,7 +70,7 @@
 h1, h2, h3, h4 {
 	color: white;
 }
-h1.fqn  a {
+h1 a {
 	color: #fff;
 }
 h4 {
@@ -108,7 +105,6 @@
 
 .sidebar .current,
 .sidebar a:hover {
-	background-color: transparent;
 	color: #ffb44c;
 }
 
@@ -116,8 +112,8 @@
 	color: #ff7733;
 }
 
-.line-numbers span { color: #5c6773; }
-.line-numbers .line-highlighted {
+.src-line-numbers span { color: #5c6773; }
+.src-line-numbers .line-highlighted {
 	color: #708090;
 	background-color: rgba(255, 236, 164, 0.06);
 	padding-right: 4px;
@@ -142,15 +138,6 @@
 
 .content .item-info::before { color: #ccc; }
 
-<<<<<<< HEAD
-.sidebar a { color: #53b1db; }
-.sidebar a.current.type { color: #53b1db; }
-
-pre.rust .comment { color: #788797; }
-pre.rust .doccomment { color: #a1ac88; }
-
-=======
->>>>>>> b1ab3b73
 .sidebar h2 a,
 .sidebar h3 a {
 	color: white;
@@ -174,53 +161,18 @@
 	filter: invert(98%) sepia(12%) saturate(81%) hue-rotate(343deg) brightness(113%) contrast(76%);
 }
 
-.search-input {
-	color: #fff;
-}
-
 .module-item .stab,
 .import-item .stab {
 	color: #000;
 }
 
-.stab {
-	color: #c5c5c5;
-	background: #314559 !important;
-}
-
-.stab.portability > code {
-	color: #e6e1cf;
-	background: none;
-}
-
 .result-name .primitive > i, .result-name .keyword > i {
 	color: #788797;
 }
 
-.line-numbers :target { background-color: transparent; }
-
-<<<<<<< HEAD
-/* Code highlighting */
-pre.rust .number, pre.rust .string { color: #b8cc52; }
-pre.rust .kw, pre.rust .kw-2, pre.rust .prelude-ty,
-pre.rust .bool-val, pre.rust .prelude-val,
-pre.rust .lifetime { color: #ff7733; }
-pre.rust .macro, pre.rust .macro-nonterminal { color: #a37acc; }
-pre.rust .question-mark {
-	color: #ff9011;
-}
-pre.rust .self {
-	color: #36a3d9;
-	font-style: italic;
-}
-pre.rust .attribute {
-	color: #e6e1cf;
-}
-
-.example-wrap > pre.line-number {
-=======
+.src-line-numbers :target { background-color: transparent; }
+
 pre.example-line-numbers {
->>>>>>> b1ab3b73
 	color: #5c67736e;
 	border: none;
 }
@@ -290,45 +242,6 @@
 pre.rust .self, pre.rust .bool-val, pre.rust .prelude-val, pre.rust .attribute {}
 pre.rust .kw-2, pre.rust .prelude-ty {}
 
-.search-results a:focus span {}
-a.result-trait:focus {}
-a.result-traitalias:focus {}
-a.result-mod:focus,
-a.result-externcrate:focus {}
-a.result-mod:focus {}
-a.result-externcrate:focus {}
-a.result-enum:focus {}
-a.result-struct:focus {}
-a.result-union:focus {}
-a.result-fn:focus,
-a.result-method:focus,
-a.result-tymethod:focus {}
-a.result-type:focus {}
-a.result-associatedtype:focus {}
-a.result-foreigntype:focus {}
-a.result-attr:focus,
-a.result-derive:focus,
-a.result-macro:focus {}
-a.result-constant:focus,
-a.result-static:focus {}
-a.result-primitive:focus {}
-a.result-keyword:focus {}
-
-.sidebar a.current.enum {}
-.sidebar a.current.struct {}
-.sidebar a.current.foreigntype {}
-.sidebar a.current.attr,
-.sidebar a.current.derive,
-.sidebar a.current.macro {}
-.sidebar a.current.union {}
-.sidebar a.current.constant
-.sidebar a.current.static {}
-.sidebar a.current.primitive {}
-.sidebar a.current.trait {}
-.sidebar a.current.traitalias {}
-.sidebar a.current.fn {}
-.sidebar a.current.keyword {}
-
 kbd {
 	color: #c5c5c5;
 	background-color: #314559;
